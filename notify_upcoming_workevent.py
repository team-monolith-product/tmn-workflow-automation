--- conflicted
+++ resolved
@@ -9,7 +9,7 @@
 from dotenv import load_dotenv
 from slack_sdk import WebClient
 
-from api.wantedspace import get_workevent, get_event_codes
+from api.wantedspace import get_workevent, get_event_code_map
 
 # ────────────────────────────── 환경변수 & 상수 ──────────────────────────────
 load_dotenv()
@@ -195,12 +195,7 @@
 
     try:
         # 이벤트 코드 매핑 가져오기
-<<<<<<< HEAD
         code_map = get_event_code_map()
-=======
-        event_codes = get_event_codes()
-        code_map = {item["code"]: item["text"] for item in event_codes}
->>>>>>> 5d40ac44
 
         # 근태 이벤트 조회
         events = fetch_absence_between(today, end_dt)
