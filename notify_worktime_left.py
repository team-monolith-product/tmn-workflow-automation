--- conflicted
+++ resolved
@@ -4,23 +4,15 @@
 from datetime import datetime, timedelta
 import time
 
-<<<<<<< HEAD
-import requests
 from requests import Response
-=======
->>>>>>> d78466a0
 from dotenv import load_dotenv
 from slack_sdk import WebClient
 from slack_sdk.errors import SlackApiError
 import tabulate
 from tabulate import tabulate
 
-<<<<<<< HEAD
 from api.wantedspace import get_workevent, get_worktime
-=======
 from api.data_go_kr import get_rest_de_info
-from api.wantedspace import get_workevent
->>>>>>> d78466a0
 from service.slack import get_email_to_slack_id
 
 # wide chars 모드 활성화 (한글 폭 계산에 wcwidth 사용)
@@ -226,25 +218,7 @@
     """
     공공데이터포털 API로 해당 연/월의 공휴일(YYYY-MM-DD) 집합을 조회
     """
-<<<<<<< HEAD
-    url = (
-        "http://apis.data.go.kr/B090041/openapi/service/SpcdeInfoService/getRestDeInfo"
-    )
-    params = {
-        "solYear": str(year),
-        "solMonth": f"{month:02d}",
-        "ServiceKey": os.environ.get("DATA_GO_KR_SPECIAL_DAY_KEY"),
-        "_type": "json",
-        "numOfRows": "100",
-    }
-    r = requests_get_with_retry(url, params=params)
-    if not r:
-        return set()
-
-    data = r.json()
-=======
     data = get_rest_de_info(year, month)
->>>>>>> d78466a0
     holidays = set()
     try:
         items = data["response"]["body"]["items"]
