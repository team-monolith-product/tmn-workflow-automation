import calendar
import os
import argparse
from datetime import datetime, timedelta
import time

from dotenv import load_dotenv
from slack_sdk import WebClient
import tabulate

from api.wantedspace import get_workevent, get_worktime
from api.data_go_kr import get_rest_de_info
<<<<<<< HEAD
from service.slack import get_email_to_slack_id
=======
from api.wantedspace import get_workevent, get_worktime
from service.slack import get_email_to_user_id, get_user_id_to_user_info
>>>>>>> 1807a6db

# wide chars 모드 활성화 (한글 폭 계산에 wcwidth 사용)
tabulate.WIDE_CHARS_MODE = True

# 환경 변수 로드
load_dotenv()

CHANNEL_ID: str = "C08EUJJSZF1"
REQUIRED_DAILY_MINUTES = 8 * 60  # 하루 근무시간(480분)


def main():
    """
    --dry-run 옵션이 주어지면 실제 메시지 전송 없이 콘솔에만 출력합니다.

    변경점:
      - 컬럼 헤더를 짧게: ["이름", "잔여", "오늘", "예정"]
      - 세로줄 없이, 각 행 사이 가로줄만 표시
    """

    parser = argparse.ArgumentParser(description="근무 시간 알림 스크립트")
    parser.add_argument(
        "--dry-run",
        action="store_true",
        help="메시지를 Slack에 전송하지 않고 콘솔에만 출력합니다.",
    )
    args = parser.parse_args()

    slack_client = WebClient(token=os.environ.get("SLACK_BOT_TOKEN"))

<<<<<<< HEAD
    # 1) Slack 이메일→사용자ID 매핑
    email_to_slack_id = get_email_to_slack_id(slack_client)
=======
    email_to_user_id = get_email_to_user_id(slack_client)
>>>>>>> 1807a6db

    # 오늘(시분초=0)
    today = datetime.today().replace(hour=0, minute=0, second=0, microsecond=0)

    # 2) 이번 달 1일부터 "어제"까지 근무시간(WorkTime) 조회
    email_to_worktime = {}
    for day in range(1, today.day):
        date_str = today.replace(day=day).strftime("%Y-%m-%d")
        time.sleep(2)  # rate-limit 대비
        worktime_data = get_worktime(date_str)
        for result in worktime_data.get("results", []):
            email = result.get("email")
            if email:
                prev_val = email_to_worktime.get(email, 0)
                email_to_worktime[email] = prev_val + result.get("wk_time", 0)

    # 3) 월간 총 요구 근무시간 (평일 x 8h, 공휴일 제외)
    year, month = today.year, today.month
    holidays = get_public_holidays(year, month)
    _, last_day = calendar.monthrange(year, month)
    total_required_worktime = 0
<<<<<<< HEAD
    for d in range(1, last_day + 1):
        dt = today.replace(day=d)
        if dt.weekday() < 5 and dt.strftime("%Y-%m-%d") not in holidays:
            total_required_worktime += REQUIRED_DAILY_MINUTES

    # 4) Slack 사용자 상세정보
    slack_id_to_user_info = {}
    for slack_id in email_to_slack_id.values():
        time.sleep(2)
        try:
            resp = slack_call_with_retry(slack_client.users_info, user=slack_id)
            slack_id_to_user_info[slack_id] = resp["user"]
        except Exception as e:
            print(f"[WARN] Slack users_info failed for {slack_id}: {e}")
            slack_id_to_user_info[slack_id] = {}

    # 5) 사용자별 로직 → ASCII 테이블
    table_data = []
    for email, slack_id in email_to_slack_id.items():
        if not slack_id:
            continue
        user_info = slack_id_to_user_info.get(slack_id, {})
        real_name = user_info.get("real_name", "")
        if not real_name:
            continue

        # 이미 근무한 시간(분)
        actual_worktime = email_to_worktime.get(email, 0)
=======
    for day in range(1, last_day + 1):
        date_obj = today.replace(day=day)
        date_str = date_obj.strftime("%Y-%m-%d")
        if date_obj.weekday() < 5 and date_str not in holidays:
            total_required_worktime += required_daily_minutes

    user_id_to_user_info = get_user_id_to_user_info(slack_client, list(email_to_user_id.values()))

    # 오늘을 포함한 남은 영업일(평일) 수 계산
    remaining_business_days = 0
    for day in range(today.day, last_day + 1):
        date_obj = today.replace(day=day)
        date_str = date_obj.strftime("%Y-%m-%d")
        if date_obj.weekday() < 5 and date_str not in holidays:
            remaining_business_days += 1

    # 각 사용자에 대해 (누적 근무시간 / 총 요구 근무시간)과
    # 남은 영업일 동안 평균적으로 요구되는 근무시간을 계산하여 메시지 병합
    table = []
    for email, user_id in email_to_user_id.items():
        actual_worktime = email_to_worktime.get(email, 0)
        if user_id:
            user_info = user_id_to_user_info.get(user_id, {})
            real_name = user_info.get("real_name")
>>>>>>> 1807a6db

        # 휴가 (이미 사용, 오늘, 미래)
        time.sleep(2)
        vac_info = get_monthly_vacation_breakdown(email, year, month)
        used_vac = vac_info["used_days"]
        today_vac = vac_info["today_days"]
        future_vac = vac_info["future_days"]
        all_vac_days = used_vac + today_vac + future_vac

        # (월 요구시간) - (휴가×8h)
        adjusted_required_time = total_required_worktime - (
            all_vac_days * REQUIRED_DAILY_MINUTES
        )
        if adjusted_required_time < 0:
            adjusted_required_time = 0

        # 남은 근무시간(분)
        remaining_time = adjusted_required_time - actual_worktime
        if remaining_time < 0:
            remaining_time = 0

        # partial 휴가 → 남은 영업일
        time.sleep(2)
        daily_vac_map = get_daily_vacation_map(email, year, month)
        leftover_business_days = 0.0
        for d in range(today.day, last_day + 1):
            dt = today.replace(day=d)
            if dt.weekday() < 5 and dt.strftime("%Y-%m-%d") not in holidays:
                vac_fraction = daily_vac_map.get(d, 0.0)
                if vac_fraction > 1.0:
                    vac_fraction = 1.0
                leftover_business_days += 1.0 - vac_fraction

        avg_required_hours = 0.0
        if leftover_business_days > 0:
            possible_minutes = leftover_business_days * REQUIRED_DAILY_MINUTES
            avg_required_hours = (remaining_time / possible_minutes) * 8.0
            if avg_required_hours < 0:
                avg_required_hours = 0.0

        # 오늘 휴가 표기
        if today_vac == 0:
            today_vac_str = ""
        elif today_vac < 1:
            today_vac_str = "반차"
        else:
            today_vac_str = "휴가"

        # 예정 휴가
        if future_vac == 0:
            future_vac_str = ""
        else:
            future_vac_str = f"{future_vac:.1f} 일"

        table_data.append(
            [
                real_name,
                f"{avg_required_hours:.1f}h",  # "잔여" 열을 더 짧게 표기( 3.5h )
                today_vac_str,
                future_vac_str,
            ]
        )

    # 이름 순 정렬
    table_data.sort(key=lambda row: row[0])

    # 표 헤더를 최대한 짧게
    headers = ["이름", "잔여", "오늘", "예정"]
    basic_table = tabulate.tabulate(table_data, headers=headers, tablefmt="simple")

    # 세로줄 없이, 각 행 뒤에 가로줄 추가
    ascii_table = insert_horizontal_lines(basic_table)

    if table_data:
        if args.dry_run:
            print("=== DRY RUN MODE (short headers, row lines) ===")
            print(f"채널: {CHANNEL_ID}")
            print("결과:\n", ascii_table)
            print("==========================================")
        else:
            code_block = f"```{ascii_table}```"
            try:
                slack_call_with_retry(
                    slack_client.chat_postMessage,
                    channel=CHANNEL_ID,
                    text="근무 현황(간소화)",
                    blocks=[
                        {
                            "type": "section",
                            "text": {"type": "mrkdwn", "text": code_block},
                        }
                    ],
                )
                print("Slack 메시지 전송 완료.")
            except Exception as e:
                print("[ERROR] Slack post failed:", e)
    else:
        print("No data to display.")


def insert_horizontal_lines(table_str: str) -> str:
    """
    simple 포맷 + 각 행 사이에 가로줄 삽입
    """
    lines = table_str.split("\n")
    if not lines:
        return table_str

    max_len = max(len(ln) for ln in lines)
    line_sep = "-" * max_len

    new_lines = []
    for ln in lines:
        new_lines.append(ln)
        new_lines.append(line_sep)

    return "\n".join(new_lines)


def get_public_holidays(year: int, month: int):
    """
    공공데이터포털 API로 해당 연/월의 공휴일(YYYY-MM-DD) 집합을 조회
    """
    data = get_rest_de_info(year, month)
    holidays = set()
    try:
        items = data["response"]["body"]["items"]
        if "item" in items:
            item = items["item"]
            if isinstance(item, list):
                for holiday in item:
                    if holiday.get("isHoliday") == "Y":
                        locdate = str(holiday["locdate"])
                        date_str = f"{locdate[:4]}-{locdate[4:6]}-{locdate[6:]}"
                        holidays.add(date_str)
            else:
                # 단일 item
                if item.get("isHoliday") == "Y":
                    locdate = str(item["locdate"])
                    date_str = f"{locdate[:4]}-{locdate[4:6]}-{locdate[6:]}"
                    holidays.add(date_str)
    except Exception as e:
        print("[ERROR] Parsing holiday info:", e)
        print("Response data:", data)
    return holidays


def get_monthly_vacation_breakdown(email: str, year: int, month: int):
    """
    이달의 휴가(연차·반차 등)
    - used_days (이미 사용)
    - today_days (오늘)
    - future_days (앞으로)
    """

    data = get_workevent(date=f"{year}-{month:02d}-01", type="month", email=email)

    today = datetime.today().replace(hour=0, minute=0, second=0, microsecond=0)
    _, last_day = calendar.monthrange(year, month)
    first_day_dt = datetime(year, month, 1)
    last_day_dt = datetime(year, month, last_day)

    day_to_vac_fraction = {d: 0.0 for d in range(1, last_day + 1)}

    try:
        results = data.get("results", [])
        for ev in results:
            s_str = ev.get("wk_start_date")
            e_str = ev.get("wk_end_date")
            counted = float(ev.get("wk_counted_days", 0.0))

            if not s_str or not e_str:
                continue

            s_dt = datetime.strptime(s_str, "%Y-%m-%d")
            e_dt = datetime.strptime(e_str, "%Y-%m-%d")

            if e_dt < first_day_dt or s_dt > last_day_dt:
                continue

            total_days = (e_dt - s_dt).days + 1
            if total_days <= 0:
                continue

            per_day_fraction = counted / total_days
            dt_cursor = s_dt
            while dt_cursor <= e_dt:
                if first_day_dt <= dt_cursor <= last_day_dt:
                    d_num = dt_cursor.day
                    day_to_vac_fraction[d_num] += per_day_fraction
                    if day_to_vac_fraction[d_num] > 1.0:
                        day_to_vac_fraction[d_num] = 1.0
                dt_cursor += timedelta(days=1)

    except Exception as e:
        print("[ERROR] Parsing vacation info:", e)
        print("Response data:", data)

    used_days = 0.0
    today_days = 0.0
    future_days = 0.0

    for d in range(1, last_day + 1):
        frac = day_to_vac_fraction[d]
        if frac <= 0:
            continue

        dt = datetime(year, month, d)
        if dt < today:
            used_days += frac
        elif dt == today:
            today_days += frac
        else:
            future_days += frac

    return {
        "used_days": used_days,
        "today_days": today_days,
        "future_days": future_days,
    }


def get_daily_vacation_map(email: str, year: int, month: int):
    """
    일자별 휴가 fraction -> { 1: 0.5, 2:1.0, ...}
    """
    data = get_workevent(date=f"{year}-{month:02d}-01", type="month", email=email)
    _, last_day = calendar.monthrange(year, month)
    day_to_vac = {d: 0.0 for d in range(1, last_day + 1)}

    try:
        results = data.get("results", [])
        for ev in results:
            s_str = ev.get("wk_start_date")
            e_str = ev.get("wk_end_date")
            counted = float(ev.get("wk_counted_days", 0.0))
            if not s_str or not e_str:
                continue

            s_dt = datetime.strptime(s_str, "%Y-%m-%d")
            e_dt = datetime.strptime(e_str, "%Y-%m-%d")

            first_day_dt = datetime(year, month, 1)
            last_day_dt = datetime(year, month, last_day)
            if e_dt < first_day_dt or s_dt > last_day_dt:
                continue

            total_days = (e_dt - s_dt).days + 1
            if total_days <= 0:
                continue

            per_day_fraction = counted / total_days
            dt_cursor = s_dt
            while dt_cursor <= e_dt:
                if first_day_dt <= dt_cursor <= last_day_dt:
                    d_day = dt_cursor.day
                    day_to_vac[d_day] += per_day_fraction
                    if day_to_vac[d_day] > 1.0:
                        day_to_vac[d_day] = 1.0
                dt_cursor += timedelta(days=1)

    except Exception as e:
        print("[ERROR] in get_daily_vacation_map:", e)
        print("Response data:", data)

    return day_to_vac


def slack_call_with_retry(slack_method, max_retries=3, initial_backoff=5, **kwargs):
    """
    Slack SDK 메서드(users_info, chat_postMessage 등) 재시도 로직
    """
    from slack_sdk.errors import SlackApiError

    backoff = initial_backoff
    for attempt in range(1, max_retries + 1):
        try:
            return slack_method(**kwargs)
        except SlackApiError as e:
            if "rate_limited" in str(e) or "429" in str(e):
                print(f"[WARN] Slack Rate Limit, attempt={attempt}, error={e}")
                if attempt == max_retries:
                    raise
                time.sleep(backoff)
                backoff *= 2
            else:
                raise
        except Exception as ex:
            print(f"[WARN] Slack call exception on attempt={attempt}: {ex}")
            if attempt == max_retries:
                raise
            time.sleep(backoff)
            backoff *= 5
    return None


if __name__ == "__main__":
    main()<|MERGE_RESOLUTION|>--- conflicted
+++ resolved
@@ -10,12 +10,7 @@
 
 from api.wantedspace import get_workevent, get_worktime
 from api.data_go_kr import get_rest_de_info
-<<<<<<< HEAD
-from service.slack import get_email_to_slack_id
-=======
-from api.wantedspace import get_workevent, get_worktime
 from service.slack import get_email_to_user_id, get_user_id_to_user_info
->>>>>>> 1807a6db
 
 # wide chars 모드 활성화 (한글 폭 계산에 wcwidth 사용)
 tabulate.WIDE_CHARS_MODE = True
@@ -46,12 +41,8 @@
 
     slack_client = WebClient(token=os.environ.get("SLACK_BOT_TOKEN"))
 
-<<<<<<< HEAD
     # 1) Slack 이메일→사용자ID 매핑
-    email_to_slack_id = get_email_to_slack_id(slack_client)
-=======
     email_to_user_id = get_email_to_user_id(slack_client)
->>>>>>> 1807a6db
 
     # 오늘(시분초=0)
     today = datetime.today().replace(hour=0, minute=0, second=0, microsecond=0)
@@ -73,61 +64,26 @@
     holidays = get_public_holidays(year, month)
     _, last_day = calendar.monthrange(year, month)
     total_required_worktime = 0
-<<<<<<< HEAD
     for d in range(1, last_day + 1):
         dt = today.replace(day=d)
         if dt.weekday() < 5 and dt.strftime("%Y-%m-%d") not in holidays:
             total_required_worktime += REQUIRED_DAILY_MINUTES
 
     # 4) Slack 사용자 상세정보
-    slack_id_to_user_info = {}
-    for slack_id in email_to_slack_id.values():
-        time.sleep(2)
-        try:
-            resp = slack_call_with_retry(slack_client.users_info, user=slack_id)
-            slack_id_to_user_info[slack_id] = resp["user"]
-        except Exception as e:
-            print(f"[WARN] Slack users_info failed for {slack_id}: {e}")
-            slack_id_to_user_info[slack_id] = {}
+    user_id_to_user_info = get_user_id_to_user_info(slack_client, list(email_to_user_id.values()))
 
     # 5) 사용자별 로직 → ASCII 테이블
     table_data = []
-    for email, slack_id in email_to_slack_id.items():
-        if not slack_id:
+    for email, user_id in email_to_user_id.items():
+        if not user_id:
             continue
-        user_info = slack_id_to_user_info.get(slack_id, {})
+        user_info = user_id_to_user_info.get(user_id, {})
         real_name = user_info.get("real_name", "")
         if not real_name:
             continue
 
         # 이미 근무한 시간(분)
         actual_worktime = email_to_worktime.get(email, 0)
-=======
-    for day in range(1, last_day + 1):
-        date_obj = today.replace(day=day)
-        date_str = date_obj.strftime("%Y-%m-%d")
-        if date_obj.weekday() < 5 and date_str not in holidays:
-            total_required_worktime += required_daily_minutes
-
-    user_id_to_user_info = get_user_id_to_user_info(slack_client, list(email_to_user_id.values()))
-
-    # 오늘을 포함한 남은 영업일(평일) 수 계산
-    remaining_business_days = 0
-    for day in range(today.day, last_day + 1):
-        date_obj = today.replace(day=day)
-        date_str = date_obj.strftime("%Y-%m-%d")
-        if date_obj.weekday() < 5 and date_str not in holidays:
-            remaining_business_days += 1
-
-    # 각 사용자에 대해 (누적 근무시간 / 총 요구 근무시간)과
-    # 남은 영업일 동안 평균적으로 요구되는 근무시간을 계산하여 메시지 병합
-    table = []
-    for email, user_id in email_to_user_id.items():
-        actual_worktime = email_to_worktime.get(email, 0)
-        if user_id:
-            user_info = user_id_to_user_info.get(user_id, {})
-            real_name = user_info.get("real_name")
->>>>>>> 1807a6db
 
         # 휴가 (이미 사용, 오늘, 미래)
         time.sleep(2)
