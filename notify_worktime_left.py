--- conflicted
+++ resolved
@@ -9,17 +9,13 @@
 from dotenv import load_dotenv
 from slack_sdk import WebClient
 from slack_sdk.errors import SlackApiError
-
-# tabulate + widechars
 import tabulate
 from tabulate import tabulate
 
-<<<<<<< HEAD
+from service.slack import get_email_to_slack_id
+
 # wide chars 모드 활성화 (한글 폭 계산에 wcwidth 사용)
 tabulate.WIDE_CHARS_MODE = True
-=======
-from service.slack import get_email_to_slack_id
->>>>>>> 41eab918
 
 # 환경 변수 로드
 load_dotenv()
@@ -47,12 +43,8 @@
 
     slack_client = WebClient(token=os.environ.get("SLACK_BOT_TOKEN"))
 
-<<<<<<< HEAD
     # 1) Slack 이메일→사용자ID 매핑
-    email_to_slack_id = get_slack_user_map(slack_client)
-=======
     email_to_slack_id = get_email_to_slack_id(slack_client)
->>>>>>> 41eab918
 
     # 오늘(시분초=0)
     today = datetime.today().replace(hour=0, minute=0, second=0, microsecond=0)
@@ -213,7 +205,6 @@
     max_len = max(len(ln) for ln in lines)
     line_sep = "-" * max_len
 
-<<<<<<< HEAD
     new_lines = []
     for ln in lines:
         new_lines.append(ln)
@@ -234,8 +225,6 @@
     return r.json() if r else {}
 
 
-=======
->>>>>>> 41eab918
 def get_public_holidays(year: int, month: int):
     """
     공공데이터포털 API로 해당 연/월의 공휴일(YYYY-MM-DD) 집합을 조회
