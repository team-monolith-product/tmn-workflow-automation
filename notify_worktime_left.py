import calendar
import os
import argparse
from datetime import datetime, timedelta
import time

import requests
from requests import Response
from dotenv import load_dotenv
from slack_sdk import WebClient
from slack_sdk.errors import SlackApiError
import tabulate
from tabulate import tabulate

from api.wantedspace import get_workevent
from service.slack import get_email_to_slack_id

# wide chars 모드 활성화 (한글 폭 계산에 wcwidth 사용)
tabulate.WIDE_CHARS_MODE = True

# 환경 변수 로드
load_dotenv()

CHANNEL_ID: str = "C08EUJJSZF1"
REQUIRED_DAILY_MINUTES = 8 * 60  # 하루 근무시간(480분)


def main():
    """
    --dry-run 옵션이 주어지면 실제 메시지 전송 없이 콘솔에만 출력합니다.

    변경점:
      - 컬럼 헤더를 짧게: ["이름", "잔여", "오늘", "예정"]
      - 세로줄 없이, 각 행 사이 가로줄만 표시
    """

    parser = argparse.ArgumentParser(description="근무 시간 알림 스크립트")
    parser.add_argument(
        "--dry-run",
        action="store_true",
        help="메시지를 Slack에 전송하지 않고 콘솔에만 출력합니다.",
    )
    args = parser.parse_args()

    slack_client = WebClient(token=os.environ.get("SLACK_BOT_TOKEN"))

    # 1) Slack 이메일→사용자ID 매핑
    email_to_slack_id = get_email_to_slack_id(slack_client)

    # 오늘(시분초=0)
    today = datetime.today().replace(hour=0, minute=0, second=0, microsecond=0)

    # 2) 이번 달 1일부터 "어제"까지 근무시간(WorkTime) 조회
    email_to_worktime = {}
<<<<<<< HEAD
    for day in range(1, today.day):
        date_str = today.replace(day=day).strftime("%Y-%m-%d")
        time.sleep(2)  # rate-limit 대비
        worktime_data = get_wantedspace_worktime(date_str)
        for result in worktime_data.get("results", []):
=======
    today = datetime.today()
    for i in range(1, today.day):
        date = today.replace(day=i).strftime("%Y-%m-%d")
        worktime = get_worktime(date)
        for result in worktime.get("results", []):
>>>>>>> 484e0a59
            email = result.get("email")
            if email:
                prev_val = email_to_worktime.get(email, 0)
                email_to_worktime[email] = prev_val + result.get("wk_time", 0)

    # 3) 월간 총 요구 근무시간 (평일 x 8h, 공휴일 제외)
    year, month = today.year, today.month
    holidays = get_public_holidays(year, month)
    _, last_day = calendar.monthrange(year, month)
    total_required_worktime = 0
    for d in range(1, last_day + 1):
        dt = today.replace(day=d)
        if dt.weekday() < 5 and dt.strftime("%Y-%m-%d") not in holidays:
            total_required_worktime += REQUIRED_DAILY_MINUTES

    # 4) Slack 사용자 상세정보
    slack_id_to_user_info = {}
    for slack_id in email_to_slack_id.values():
        time.sleep(2)
        try:
            resp = slack_call_with_retry(slack_client.users_info, user=slack_id)
            slack_id_to_user_info[slack_id] = resp["user"]
        except Exception as e:
            print(f"[WARN] Slack users_info failed for {slack_id}: {e}")
            slack_id_to_user_info[slack_id] = {}

    # 5) 사용자별 로직 → ASCII 테이블
    table_data = []
    for email, slack_id in email_to_slack_id.items():
        if not slack_id:
            continue
        user_info = slack_id_to_user_info.get(slack_id, {})
        real_name = user_info.get("real_name", "")
        if not real_name:
            continue

        # 이미 근무한 시간(분)
        actual_worktime = email_to_worktime.get(email, 0)

        # 휴가 (이미 사용, 오늘, 미래)
        time.sleep(2)
        vac_info = get_monthly_vacation_breakdown(email, year, month)
        used_vac = vac_info["used_days"]
        today_vac = vac_info["today_days"]
        future_vac = vac_info["future_days"]
        all_vac_days = used_vac + today_vac + future_vac

        # (월 요구시간) - (휴가×8h)
        adjusted_required_time = total_required_worktime - (
            all_vac_days * REQUIRED_DAILY_MINUTES
        )
        if adjusted_required_time < 0:
            adjusted_required_time = 0

        # 남은 근무시간(분)
        remaining_time = adjusted_required_time - actual_worktime
        if remaining_time < 0:
            remaining_time = 0

        # partial 휴가 → 남은 영업일
        time.sleep(2)
        daily_vac_map = get_daily_vacation_map(email, year, month)
        leftover_business_days = 0.0
        for d in range(today.day, last_day + 1):
            dt = today.replace(day=d)
            if dt.weekday() < 5 and dt.strftime("%Y-%m-%d") not in holidays:
                vac_fraction = daily_vac_map.get(d, 0.0)
                if vac_fraction > 1.0:
                    vac_fraction = 1.0
                leftover_business_days += 1.0 - vac_fraction

        avg_required_hours = 0.0
        if leftover_business_days > 0:
            possible_minutes = leftover_business_days * REQUIRED_DAILY_MINUTES
            avg_required_hours = (remaining_time / possible_minutes) * 8.0
            if avg_required_hours < 0:
                avg_required_hours = 0.0

        # 오늘 휴가 표기
        if today_vac == 0:
            today_vac_str = ""
        elif today_vac < 1:
            today_vac_str = "반차"
        else:
            today_vac_str = "휴가"

        # 예정 휴가
        if future_vac == 0:
            future_vac_str = ""
        else:
            future_vac_str = f"{future_vac:.1f} 일"

        table_data.append(
            [
                real_name,
                f"{avg_required_hours:.1f}h",  # "잔여" 열을 더 짧게 표기( 3.5h )
                today_vac_str,
                future_vac_str,
            ]
        )

    # 이름 순 정렬
    table_data.sort(key=lambda row: row[0])

    # 표 헤더를 최대한 짧게
    headers = ["이름", "잔여", "오늘", "예정"]
    basic_table = tabulate(table_data, headers=headers, tablefmt="simple")

    # 세로줄 없이, 각 행 뒤에 가로줄 추가
    ascii_table = insert_horizontal_lines(basic_table)

    if table_data:
        if args.dry_run:
            print("=== DRY RUN MODE (short headers, row lines) ===")
            print(f"채널: {CHANNEL_ID}")
            print("결과:\n", ascii_table)
            print("==========================================")
        else:
            code_block = f"```{ascii_table}```"
            try:
                slack_call_with_retry(
                    slack_client.chat_postMessage,
                    channel=CHANNEL_ID,
                    text="근무 현황(간소화)",
                    blocks=[
                        {
                            "type": "section",
                            "text": {"type": "mrkdwn", "text": code_block},
                        }
                    ],
                )
                print("Slack 메시지 전송 완료.")
            except Exception as e:
                print("[ERROR] Slack post failed:", e)
    else:
        print("No data to display.")


def insert_horizontal_lines(table_str: str) -> str:
    """
    simple 포맷 + 각 행 사이에 가로줄 삽입
    """
    lines = table_str.split("\n")
    if not lines:
        return table_str

    max_len = max(len(ln) for ln in lines)
    line_sep = "-" * max_len

    new_lines = []
    for ln in lines:
        new_lines.append(ln)
        new_lines.append(line_sep)

    return "\n".join(new_lines)


<<<<<<< HEAD
def get_wantedspace_worktime(date: str):
    """
    특정 날짜(YYYY-MM-DD)에 대한 출퇴근(WorkTime) 조회.
    """
    url = "https://api.wantedspace.ai/tools/openapi/worktime/"
    query = {"date": date, "key": os.environ.get("WANTEDSPACE_API_KEY")}
    headers = {"Authorization": os.environ.get("WANTEDSPACE_API_SECRET")}

    r = requests_get_with_retry(url, params=query, headers=headers)
    return r.json() if r else {}


=======
>>>>>>> 484e0a59
def get_public_holidays(year: int, month: int):
    """
    공공데이터포털 API로 해당 연/월의 공휴일(YYYY-MM-DD) 집합을 조회
    """
    url = (
        "http://apis.data.go.kr/B090041/openapi/service/SpcdeInfoService/getRestDeInfo"
    )
    params = {
        "solYear": str(year),
        "solMonth": f"{month:02d}",
        "ServiceKey": os.environ.get("DATA_GO_KR_SPECIAL_DAY_KEY"),
        "_type": "json",
        "numOfRows": "100",
    }
    r = requests_get_with_retry(url, params=params)
    if not r:
        return set()

    data = r.json()
    holidays = set()
    try:
        items = data["response"]["body"]["items"]
        if "item" in items:
            item = items["item"]
            if isinstance(item, list):
                for holiday in item:
                    if holiday.get("isHoliday") == "Y":
                        locdate = str(holiday["locdate"])
                        date_str = f"{locdate[:4]}-{locdate[4:6]}-{locdate[6:]}"
                        holidays.add(date_str)
            else:
                # 단일 item
                if item.get("isHoliday") == "Y":
                    locdate = str(item["locdate"])
                    date_str = f"{locdate[:4]}-{locdate[4:6]}-{locdate[6:]}"
                    holidays.add(date_str)
    except Exception as e:
        print("[ERROR] Parsing holiday info:", e)
        print("Response data:", data)
    return holidays


def get_monthly_vacation_breakdown(email: str, year: int, month: int):
    """
    이달의 휴가(연차·반차 등)
    - used_days (이미 사용)
    - today_days (오늘)
    - future_days (앞으로)
    """
    url = "https://api.wantedspace.ai/tools/openapi/workevent/"
    query = {
        "key": os.environ.get("WANTEDSPACE_API_KEY"),
        "date": f"{year}-{month:02d}-01",
        "type": "month",
        "email": email,
    }
    headers = {"Authorization": os.environ.get("WANTEDSPACE_API_SECRET")}

    r = requests_get_with_retry(url, params=query, headers=headers)
    if not r:
        return {"used_days": 0.0, "today_days": 0.0, "future_days": 0.0}

    data = r.json()

    today = datetime.today().replace(hour=0, minute=0, second=0, microsecond=0)
    _, last_day = calendar.monthrange(year, month)
    first_day_dt = datetime(year, month, 1)
    last_day_dt = datetime(year, month, last_day)

    day_to_vac_fraction = {d: 0.0 for d in range(1, last_day + 1)}

    try:
        results = data.get("results", [])
        for ev in results:
            s_str = ev.get("wk_start_date")
            e_str = ev.get("wk_end_date")
            counted = float(ev.get("wk_counted_days", 0.0))

            if not s_str or not e_str:
                continue

            s_dt = datetime.strptime(s_str, "%Y-%m-%d")
            e_dt = datetime.strptime(e_str, "%Y-%m-%d")

            if e_dt < first_day_dt or s_dt > last_day_dt:
                continue

            total_days = (e_dt - s_dt).days + 1
            if total_days <= 0:
                continue

            per_day_fraction = counted / total_days
            dt_cursor = s_dt
            while dt_cursor <= e_dt:
                if first_day_dt <= dt_cursor <= last_day_dt:
                    d_num = dt_cursor.day
                    day_to_vac_fraction[d_num] += per_day_fraction
                    if day_to_vac_fraction[d_num] > 1.0:
                        day_to_vac_fraction[d_num] = 1.0
                dt_cursor += timedelta(days=1)

    except Exception as e:
        print("[ERROR] Parsing vacation info:", e)
        print("Response data:", data)

    used_days = 0.0
    today_days = 0.0
    future_days = 0.0

    for d in range(1, last_day + 1):
        frac = day_to_vac_fraction[d]
        if frac <= 0:
            continue

        dt = datetime(year, month, d)
        if dt < today:
            used_days += frac
        elif dt == today:
            today_days += frac
        else:
            future_days += frac

    return {
        "used_days": used_days,
        "today_days": today_days,
        "future_days": future_days,
    }


def get_daily_vacation_map(email: str, year: int, month: int):
    """
    일자별 휴가 fraction -> { 1: 0.5, 2:1.0, ...}
    """
<<<<<<< HEAD
    url = "https://api.wantedspace.ai/tools/openapi/workevent/"
    query = {
        "key": os.environ.get("WANTEDSPACE_API_KEY"),
        "date": f"{year}-{month:02d}-01",
        "type": "month",
        "email": email,
    }
    headers = {"Authorization": os.environ.get("WANTEDSPACE_API_SECRET")}

    r = requests_get_with_retry(url, params=query, headers=headers)
    if not r:
        return {}

    data = r.json()
    _, last_day = calendar.monthrange(year, month)
    day_to_vac = {d: 0.0 for d in range(1, last_day + 1)}

=======
    data = get_workevent(date=f"{year}-{month:02d}-01", type="month", email=email)
    total_days = 0.0
>>>>>>> 484e0a59
    try:
        results = data.get("results", [])
        for ev in results:
            s_str = ev.get("wk_start_date")
            e_str = ev.get("wk_end_date")
            counted = float(ev.get("wk_counted_days", 0.0))
            if not s_str or not e_str:
                continue

            s_dt = datetime.strptime(s_str, "%Y-%m-%d")
            e_dt = datetime.strptime(e_str, "%Y-%m-%d")

            first_day_dt = datetime(year, month, 1)
            last_day_dt = datetime(year, month, last_day)
            if e_dt < first_day_dt or s_dt > last_day_dt:
                continue

            total_days = (e_dt - s_dt).days + 1
            if total_days <= 0:
                continue

            per_day_fraction = counted / total_days
            dt_cursor = s_dt
            while dt_cursor <= e_dt:
                if first_day_dt <= dt_cursor <= last_day_dt:
                    d_day = dt_cursor.day
                    day_to_vac[d_day] += per_day_fraction
                    if day_to_vac[d_day] > 1.0:
                        day_to_vac[d_day] = 1.0
                dt_cursor += timedelta(days=1)

    except Exception as e:
        print("[ERROR] in get_daily_vacation_map:", e)
        print("Response data:", data)

    return day_to_vac


def get_slack_user_map(slack_client: WebClient):
    """
    Slack 워크스페이스 전체 사용자를 조회한 뒤,
    이메일->Slack ID 매핑 딕셔너리를 반환
    """
    email_to_slack_id = {}
    cursor = None
    while True:
        time.sleep(2)
        try:
            resp = slack_call_with_retry(slack_client.users_list, cursor=cursor)
        except Exception as e:
            print(f"[ERROR] Slack users_list failed: {e}")
            break

        members = resp["members"]
        for m in members:
            profile = m.get("profile", {})
            email = profile.get("email")
            if email:
                email_to_slack_id[email] = m["id"]

        cursor = resp.get("response_metadata", {}).get("next_cursor")
        if not cursor:
            break

    return email_to_slack_id


def requests_get_with_retry(
    url: str, params=None, headers=None, max_retries=3, initial_backoff=5
) -> Response | None:
    """
    requests.get에 대한 재시도 로직.
    - HTTP 429(Too Many Requests) 등에 대응
    """
    backoff = initial_backoff
    for attempt in range(1, max_retries + 1):
        try:
            r = requests.get(url, params=params, headers=headers, timeout=10)
        except Exception as e:
            print(f"[WARN] requests.get exception on attempt={attempt}: {e}")
            if attempt == max_retries:
                return None
            time.sleep(backoff)
            backoff *= 2
            continue

        if r.status_code == 429:
            print(f"[WARN] HTTP 429 Too Many Requests, attempt={attempt}")
            if attempt == max_retries:
                return None
            time.sleep(backoff)
            backoff *= 2
        elif not r.ok:
            print(f"[WARN] HTTP {r.status_code}, attempt={attempt}, reason={r.reason}")
            if attempt == max_retries:
                return None
            time.sleep(backoff)
            backoff *= 2
        else:
            return r
    return None


def slack_call_with_retry(slack_method, max_retries=3, initial_backoff=5, **kwargs):
    """
    Slack SDK 메서드(users_info, chat_postMessage 등) 재시도 로직
    """
    from slack_sdk.errors import SlackApiError

    backoff = initial_backoff
    for attempt in range(1, max_retries + 1):
        try:
            return slack_method(**kwargs)
        except SlackApiError as e:
            if "rate_limited" in str(e) or "429" in str(e):
                print(f"[WARN] Slack Rate Limit, attempt={attempt}, error={e}")
                if attempt == max_retries:
                    raise
                time.sleep(backoff)
                backoff *= 2
            else:
                raise
        except Exception as ex:
            print(f"[WARN] Slack call exception on attempt={attempt}: {ex}")
            if attempt == max_retries:
                raise
            time.sleep(backoff)
            backoff *= 5
    return None


if __name__ == "__main__":
    main()<|MERGE_RESOLUTION|>--- conflicted
+++ resolved
@@ -12,7 +12,7 @@
 import tabulate
 from tabulate import tabulate
 
-from api.wantedspace import get_workevent
+from api.wantedspace import get_workevent, get_worktime
 from service.slack import get_email_to_slack_id
 
 # wide chars 모드 활성화 (한글 폭 계산에 wcwidth 사용)
@@ -52,19 +52,11 @@
 
     # 2) 이번 달 1일부터 "어제"까지 근무시간(WorkTime) 조회
     email_to_worktime = {}
-<<<<<<< HEAD
     for day in range(1, today.day):
         date_str = today.replace(day=day).strftime("%Y-%m-%d")
         time.sleep(2)  # rate-limit 대비
-        worktime_data = get_wantedspace_worktime(date_str)
+        worktime_data = get_worktime(date_str)
         for result in worktime_data.get("results", []):
-=======
-    today = datetime.today()
-    for i in range(1, today.day):
-        date = today.replace(day=i).strftime("%Y-%m-%d")
-        worktime = get_worktime(date)
-        for result in worktime.get("results", []):
->>>>>>> 484e0a59
             email = result.get("email")
             if email:
                 prev_val = email_to_worktime.get(email, 0)
@@ -85,7 +77,8 @@
     for slack_id in email_to_slack_id.values():
         time.sleep(2)
         try:
-            resp = slack_call_with_retry(slack_client.users_info, user=slack_id)
+            resp = slack_call_with_retry(
+                slack_client.users_info, user=slack_id)
             slack_id_to_user_info[slack_id] = resp["user"]
         except Exception as e:
             print(f"[WARN] Slack users_info failed for {slack_id}: {e}")
@@ -222,21 +215,6 @@
     return "\n".join(new_lines)
 
 
-<<<<<<< HEAD
-def get_wantedspace_worktime(date: str):
-    """
-    특정 날짜(YYYY-MM-DD)에 대한 출퇴근(WorkTime) 조회.
-    """
-    url = "https://api.wantedspace.ai/tools/openapi/worktime/"
-    query = {"date": date, "key": os.environ.get("WANTEDSPACE_API_KEY")}
-    headers = {"Authorization": os.environ.get("WANTEDSPACE_API_SECRET")}
-
-    r = requests_get_with_retry(url, params=query, headers=headers)
-    return r.json() if r else {}
-
-
-=======
->>>>>>> 484e0a59
 def get_public_holidays(year: int, month: int):
     """
     공공데이터포털 API로 해당 연/월의 공휴일(YYYY-MM-DD) 집합을 조회
@@ -286,20 +264,9 @@
     - today_days (오늘)
     - future_days (앞으로)
     """
-    url = "https://api.wantedspace.ai/tools/openapi/workevent/"
-    query = {
-        "key": os.environ.get("WANTEDSPACE_API_KEY"),
-        "date": f"{year}-{month:02d}-01",
-        "type": "month",
-        "email": email,
-    }
-    headers = {"Authorization": os.environ.get("WANTEDSPACE_API_SECRET")}
-
-    r = requests_get_with_retry(url, params=query, headers=headers)
-    if not r:
-        return {"used_days": 0.0, "today_days": 0.0, "future_days": 0.0}
-
-    data = r.json()
+
+    data = get_workevent(
+        date=f"{year}-{month:02d}-01", type="month", email=email)
 
     today = datetime.today().replace(hour=0, minute=0, second=0, microsecond=0)
     _, last_day = calendar.monthrange(year, month)
@@ -370,7 +337,6 @@
     """
     일자별 휴가 fraction -> { 1: 0.5, 2:1.0, ...}
     """
-<<<<<<< HEAD
     url = "https://api.wantedspace.ai/tools/openapi/workevent/"
     query = {
         "key": os.environ.get("WANTEDSPACE_API_KEY"),
@@ -388,10 +354,6 @@
     _, last_day = calendar.monthrange(year, month)
     day_to_vac = {d: 0.0 for d in range(1, last_day + 1)}
 
-=======
-    data = get_workevent(date=f"{year}-{month:02d}-01", type="month", email=email)
-    total_days = 0.0
->>>>>>> 484e0a59
     try:
         results = data.get("results", [])
         for ev in results:
@@ -440,7 +402,8 @@
     while True:
         time.sleep(2)
         try:
-            resp = slack_call_with_retry(slack_client.users_list, cursor=cursor)
+            resp = slack_call_with_retry(
+                slack_client.users_list, cursor=cursor)
         except Exception as e:
             print(f"[ERROR] Slack users_list failed: {e}")
             break
@@ -485,7 +448,8 @@
             time.sleep(backoff)
             backoff *= 2
         elif not r.ok:
-            print(f"[WARN] HTTP {r.status_code}, attempt={attempt}, reason={r.reason}")
+            print(
+                f"[WARN] HTTP {r.status_code}, attempt={attempt}, reason={r.reason}")
             if attempt == max_retries:
                 return None
             time.sleep(backoff)
